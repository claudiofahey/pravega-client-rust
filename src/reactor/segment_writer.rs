--- conflicted
+++ resolved
@@ -31,11 +31,8 @@
 use crate::reactor::event::{Incoming, PendingEvent, ServerReply};
 use pravega_rust_client_auth::DelegationTokenProvider;
 use std::fmt;
-<<<<<<< HEAD
 use std::sync::Arc;
-=======
 use tracing_futures::Instrument;
->>>>>>> 1f8684c8
 
 pub(crate) struct SegmentWriter {
     /// unique id for each EventSegmentWriter
@@ -106,86 +103,6 @@
         &mut self,
         factory: &ClientFactoryInternal,
     ) -> Result<(), SegmentWriterError> {
-<<<<<<< HEAD
-        info!("setting up connection for segment writer {:?}", self.id);
-        let uri = match factory
-            .get_controller_client()
-            .get_endpoint_for_segment(&self.segment) // retries are internal to the controller client.
-            .await
-        {
-            Ok(uri) => uri,
-            Err(e) => return Err(SegmentWriterError::RetryControllerWriting { err: e }),
-        };
-
-        self.endpoint = uri.0.parse::<SocketAddr>().expect("should parse to socketaddr");
-
-        let request = Requests::SetupAppend(SetupAppendCommand {
-            request_id: get_request_id(),
-            writer_id: self.id.as_u128(),
-            segment: self.segment.to_string(),
-            delegation_token: self.delegation_token_provider.retrieve_token().await,
-        });
-
-        let raw_client = factory.create_raw_client(self.endpoint);
-        let result = retry_async(self.retry_policy, || async {
-            debug!(
-                "setting up append for writer:{:?}/segment:{}",
-                self.id,
-                self.segment.to_string()
-            );
-            match raw_client.send_setup_request(&request).await {
-                Ok((reply, connection)) => RetryResult::Success((reply, connection)),
-                Err(e) => {
-                    warn!("failed to setup append using rawclient due to {:?}", e);
-                    RetryResult::Retry(e)
-                }
-            }
-        })
-        .await;
-
-        let mut connection = match result {
-            Ok((reply, connection)) => match reply {
-                Replies::AppendSetup(cmd) => {
-                    debug!(
-                        "append setup completed for writer:{:?}/segment:{:?}",
-                        cmd.writer_id, cmd.segment
-                    );
-                    self.ack(cmd.last_event_number);
-                    connection
-                }
-                Replies::WrongHost(cmd) => {
-                    warn!("wrong host when setting up append: {:?}", cmd);
-                    return Err(SegmentWriterError::WrongHost {
-                        error_msg: format!("{:?}", cmd),
-                    });
-                }
-                _ => {
-                    warn!(
-                        "append setup failed for writer:{:?}/segment:{:?} due to {:?}",
-                        self.id, self.segment, reply
-                    );
-                    return Err(SegmentWriterError::WrongReply {
-                        expected: String::from("AppendSetup"),
-                        actual: reply,
-                    });
-                }
-            },
-            Err(e) => return Err(SegmentWriterError::RetryRawClient { err: e }),
-        };
-
-        let (mut r, w) = connection.split();
-        self.writer = Some(w);
-
-        let segment = self.segment.clone();
-        let mut sender = self.sender.clone();
-
-        // spin up connection listener that keeps listening on the connection
-        tokio::spawn(async move {
-            loop {
-                // listen to the receiver channel
-                let reply = match r.read().await {
-                    Ok(reply) => reply,
-=======
         let span = info_span!("setup connection", segment_writer= %self.id, segment= %self.segment, host = field::Empty);
         // span.enter doesn't work for async code https://docs.rs/tracing/0.1.17/tracing/span/struct.Span.html#in-asynchronous-code
         async {
@@ -206,7 +123,7 @@
                 request_id: get_request_id(),
                 writer_id: self.id.0,
                 segment: self.segment.to_string(),
-                delegation_token: "".to_string(),
+                delegation_token: self.delegation_token_provider.retrieve_token().await,
             });
 
             let raw_client = factory.create_raw_client(self.endpoint);
@@ -217,7 +134,6 @@
                 );
                 match raw_client.send_setup_request(&request).await {
                     Ok((reply, connection)) => RetryResult::Success((reply, connection)),
->>>>>>> 1f8684c8
                     Err(e) => {
                         warn!("failed to setup append using rawclient due to {:?}", e);
                         RetryResult::Retry(e)
